// This file was developed by Thomas Müller <thomas94@gmx.net>.
// It is published under the BSD 3-Clause License within the LICENSE file.

#include <tev/Image.h>
#include <tev/ImageViewer.h>
#include <tev/Ipc.h>
#include <tev/ThreadPool.h>

#include <args.hxx>
#include <ImfThreading.h>

#include <utf8.h>

#include <atomic>
#include <chrono>
#include <iostream>
#include <thread>

using namespace args;
using namespace filesystem;
using namespace std;

TEV_NAMESPACE_BEGIN

int mainFunc(const vector<string>& arguments) {
    ArgumentParser parser{
        "tev — The EXR Viewer\n"
        "version " TEV_VERSION "\n"
        "Inspection tool for images with high dynamic range",
        "tev was developed by Thomas Müller <thomas94@gmx.net>. "
        "Its source code is available under the BSD 3-Clause License at https://tom94.net",
    };

    ValueFlag<float> exposureFlag{
        parser,
        "EXPOSURE",
        "Scales the brightness of an image prior to tonemapping by 2^EXPOSURE. Default is 0.",
        {'e', "exposure"},
    };

    ValueFlag<string> filterFlag{
        parser,
        "FILTER",
        "Filter visible images and groups according to a supplied string. "
        "The string must have the format 'image:group'. "
        "Only images whose name contains 'image' and groups whose name contains 'group' will be visible.",
        {'f', "filter"},
    };

    ValueFlag<float> gammaFlag{
        parser,
        "GAMMA",
        "The exponent used when TONEMAP is 'Gamma'. Default is 2.2.",
        {'g', "gamma"},
    };

    HelpFlag helpFlag{
        parser,
        "HELP",
        "Display this help menu.",
        {'h', "help"},
    };

    ValueFlag<string> hostnameFlag{
        parser,
        "HOSTNAME",
        "The hostname to listen on for IPC communication. "
        "tev can have a distinct primary instance for each unique hostname in use. "
        "Default is 127.0.0.1:14158",
        {"host", "hostname"},
    };

    ValueFlag<bool> maximizeFlag{
        parser,
        "MAXIMIZE",
        "Maximize the window on startup. "
        "If no images were supplied via the command line, then the default is FALSE. "
        "Otherwise, the default is TRUE.",
        {"max", "maximize"},
    };

    ValueFlag<string> metricFlag{
        parser,
        "METRIC",
        "The metric to use when comparing two images. "
        "The available metrics are:\n"
        "E   - Error\n"
        "AE  - Absolute Error\n"
        "SE  - Squared Error\n"
        "RAE - Relative Absolute Error\n"
        "RSE - Relative Squared Error\n"
        "DIV - Division\n"
        "Default is E.",
        {'m', "metric"},
    };

    ValueFlag<string> postProcessingFlag{
        parser,
        "POSTPROC",
        "The post processing to use.",
        {'p', "post"},
    };

    Flag newWindowFlag{
        parser,
        "NEW WINDOW",
        "Open a new window of tev, even if one exists already.",
        {'n', "new"},
    };

    ValueFlag<float> offsetFlag{
        parser,
        "OFFSET",
        "Add an absolute offset to the image after EXPOSURE has been applied. Default is 0.",
        {'o', "offset"},
    };

    ValueFlag<string> tonemapFlag{
        parser,
        "TONEMAP",
        "The tonemapping algorithm to use. "
        "The available tonemaps are:\n"
        "sRGB   - sRGB\n"
        "Gamma  - Gamma curve\n"
        "FC     - False Color\n"
        "PN     - Positive=Green, Negative=Red\n"
        "Default is sRGB.",
        {'t', "tonemap"},
    };

    Flag versionFlag{
        parser,
        "VERSION",
        "Display the version of tev.",
        {'v', "version"},
    };

    PositionalList<string> imageFiles{
        parser,
        "images",
        "The image files to be opened by tev. "
        "If an argument starting with a ':' is encountered, "
        "then this argument is not treated as an image file "
        "but as a comma-separated channel selector. Until the next channel "
        "selector is encountered only channels containing "
        "elements from the current selector will be loaded. This is "
        "especially useful for selectively loading a specific "
        "part of a multi-part EXR file.",
    };

    // Parse command line arguments and react to parsing
    // errors using exceptions.
    try {
        TEV_ASSERT(arguments.size() > 0, "Number of arguments must be bigger than 0.");

        parser.Prog(arguments.front());
        parser.ParseArgs(begin(arguments) + 1, end(arguments));
    } catch (const Help&) {
        cout << parser;
        return 0;
    } catch (const ParseError& e) {
        cerr << e.what() << endl;
        cerr << parser;
        return -1;
    } catch (const ValidationError& e) {
        cerr << e.what() << endl;
        cerr << parser;
        return -2;
    }

    if (versionFlag) {
        tlog::none() << "tev — The EXR Viewer\nversion " TEV_VERSION;
        return 0;
    }

    const string hostname = hostnameFlag ? get(hostnameFlag) : "127.0.0.1:14158";
    auto ipc = make_shared<Ipc>(hostname);

    // If we're not the primary instance and did not request to open a new window,
    // simply send the to-be-opened images to the primary instance.
    if (!ipc->isPrimaryInstance() && !newWindowFlag) {
        string channelSelector;
        for (auto imageFile : get(imageFiles)) {
            if (!imageFile.empty() && imageFile[0] == ':') {
                channelSelector = imageFile.substr(1);
                continue;
            }

            try {
                IpcPacket packet;
                packet.setOpenImage(tfm::format("%s:%s", path{imageFile}.make_absolute(), channelSelector), true);
                ipc->sendToPrimaryInstance(packet);
            } catch (runtime_error e) {
                tlog::error() << tfm::format("Invalid file '%s': %s", imageFile, e.what());
            }
        }

        return 0;
    }

    Imf::setGlobalThreadCount(thread::hardware_concurrency());

    tlog::info() << "Loading window...";

    shared_ptr<BackgroundImagesLoader> imagesLoader = make_shared<BackgroundImagesLoader>();

    atomic<bool> shallShutdown{false};

    // Spawn a background thread that opens images passed via stdin.
    // To allow whitespace characters in filenames, we use the convention that
    // paths in stdin must be separated by newlines.
    thread stdinThread{[&]() {
        string channelSelector;
        while (!shallShutdown) {
            for (string line; getline(cin, line);) {
                string imageFile = tev::ensureUtf8(line);

                if (imageFile.empty()) {
                    continue;
                }

                if (imageFile[0] == ':') {
                    channelSelector = imageFile.substr(1);
                    continue;
                }

                imagesLoader->enqueue(imageFile, channelSelector, false);
            }

            this_thread::sleep_for(chrono::milliseconds{100});
        }
    }};

    // It is unfortunately not easily possible to poll/timeout on cin in a portable manner,
    // so instead we resort to simply detaching this thread, causing it to be forcefully
    // terminated as the main thread terminates.
    stdinThread.detach();

    unique_ptr<ImageViewer> imageViewer;

    // Spawn another background thread, this one dealing with images passed to us
    // via inter-process communication (IPC). This happens when
    // a user starts another instance of tev while one is already running. Note, that this
    // behavior can be overridden by the -n flag, so not _all_ secondary instances send their
    // paths to the primary instance.
    thread ipcThread;
    if (ipc->isPrimaryInstance()) {
        ipcThread = thread{[&]() {
            while (!shallShutdown) {
                ipc->receiveFromSecondaryInstance([&](const IpcPacket& packet) {
                    try {
                        switch (packet.type()) {
                            case IpcPacket::OpenImage: {
                                auto info = packet.interpretAsOpenImage();
                                string imageString = ensureUtf8(info.imagePath);
                                size_t colonPos = imageString.find_last_of(":");
                                if (colonPos == std::string::npos) {
                                    imagesLoader->enqueue(imageString, "", info.grabFocus);
                                } else {
                                    imagesLoader->enqueue(imageString.substr(0, colonPos), imageString.substr(colonPos + 1), info.grabFocus);
                                }
                                break;
                            }

                            case IpcPacket::ReloadImage: {
                                while (!imageViewer) { }
                                auto info = packet.interpretAsReloadImage();
                                imageViewer->scheduleToUiThread([&,info] {
                                    string imageString = ensureUtf8(info.imageName);
                                    imageViewer->reloadImage(imageString, info.grabFocus);
                                });

                                glfwPostEmptyEvent();
                                break;
                            }

                            case IpcPacket::CloseImage: {
                                while (!imageViewer) { }
                                auto info = packet.interpretAsCloseImage();
                                imageViewer->scheduleToUiThread([&,info] {
                                    string imageString = ensureUtf8(info.imageName);
                                    imageViewer->removeImage(imageString);
                                });

                                glfwPostEmptyEvent();
                                break;
                            }

                            case IpcPacket::UpdateImage: {
                                while (!imageViewer) { }
                                auto info = packet.interpretAsUpdateImage();
                                imageViewer->scheduleToUiThread([&,info] {
                                    string imageString = ensureUtf8(info.imageName);
                                    imageViewer->updateImage(imageString, info.grabFocus, info.channel, info.x, info.y, info.width, info.height, info.imageData);
                                });

                                glfwPostEmptyEvent();
                                break;
                            }

                            case IpcPacket::CreateImage: {
                                while (!imageViewer) { }
                                auto info = packet.interpretAsCreateImage();
                                imageViewer->scheduleToUiThread([&,info] {
                                    string imageString = ensureUtf8(info.imageName);
                                    stringstream imageStream;
                                    imageStream
                                        << "empty" << " "
                                        << info.width << " "
                                        << info.height << " "
                                        << info.nChannels << " "
                                        ;
                                    for (int i = 0; i < info.nChannels; ++i) {
                                        // The following lines encode strings by prefixing their length.
                                        // The reason for using this encoding is to allow  arbitrary characters,
                                        // including whitespaces, in the channel names.
                                        imageStream << info.channelNames[i].length() << info.channelNames[i];
                                    }

                                    auto image = tryLoadImage(imageString, imageStream, "");
                                    if (image) {
                                        imageViewer->addImage(image, info.grabFocus);
                                    }
                                });

                                glfwPostEmptyEvent();
                                break;
                            }

                            default: {
                                throw runtime_error{tfm::format("Invalid IPC packet type %d", (int)packet.type())};
                            }
                        }
                    } catch (const runtime_error& e) {
                        tlog::warning() << "Malformed IPC packet: " << e.what();
                    }
                });

                this_thread::sleep_for(chrono::milliseconds{10});
            }
        }};
    }

    // Load images passed via command line in the background prior to
    // creating our main application such that they are not stalled
    // by the potentially slow initialization of opengl / glfw.
    string channelSelector;
    for (auto imageFile : get(imageFiles)) {
        if (!imageFile.empty() && imageFile[0] == ':') {
            channelSelector = imageFile.substr(1);
            continue;
        }

        imagesLoader->enqueue(imageFile, channelSelector, false);
    }

    // Init nanogui application
    nanogui::init();

    imageViewer.reset(new ImageViewer{imagesLoader, !imageFiles});
    imageViewer->drawAll();
    imageViewer->setVisible(true);

<<<<<<< HEAD
        // Do what the maximize flag tells us---if it exists---and
        // maximize if we have images otherwise.
        if (maximizeFlag ? get(maximizeFlag) : imageFiles) {
            app->maximize();
        }

        // Apply parameter flags
        if (exposureFlag) { app->setExposure(get(exposureFlag)); }
        if (filterFlag)   { app->setFilter(get(filterFlag)); }
        if (gammaFlag)    { app->setGamma(get(gammaFlag)); }
        if (metricFlag)   { app->setMetric(toMetric(get(metricFlag))); }
        if (postProcessingFlag) { app->setPostProcessing(toPostProcessing(get(postProcessingFlag))); }
        if (offsetFlag)   { app->setOffset(get(offsetFlag)); }
        if (tonemapFlag)  { app->setTonemap(toTonemap(get(tonemapFlag))); }

        // Refresh only every 250ms if there are no user interactions.
        // This makes an idling tev surprisingly energy-efficient. :)
        nanogui::mainloop(250);
=======
    // Do what the maximize flag tells us---if it exists---and
    // maximize if we have images otherwise.
    if (maximizeFlag ? get(maximizeFlag) : imageFiles) {
        imageViewer->maximize();
>>>>>>> ae7c6bcf
    }

    // Apply parameter flags
    if (exposureFlag) { imageViewer->setExposure(get(exposureFlag)); }
    if (filterFlag)   { imageViewer->setFilter(get(filterFlag)); }
    if (gammaFlag)    { imageViewer->setGamma(get(gammaFlag)); }
    if (metricFlag)   { imageViewer->setMetric(toMetric(get(metricFlag))); }
    if (offsetFlag)   { imageViewer->setOffset(get(offsetFlag)); }
    if (tonemapFlag)  { imageViewer->setTonemap(toTonemap(get(tonemapFlag))); }

    // Refresh only every 250ms if there are no user interactions.
    // This makes an idling tev surprisingly energy-efficient. :)
    nanogui::mainloop(250);

    shallShutdown = true;

    // On some linux distributions glfwTerminate() (which is called by
    // nanogui::shutdown()) causes segfaults. Since we are done with our
    // program here anyways, let's let the OS clean up after us.
    //nanogui::shutdown();

    if (ipcThread.joinable()) {
        ipcThread.join();
    }

    if (stdinThread.joinable()) {
        stdinThread.join();
    }

    imageViewer.reset();

    return 0;
}

TEV_NAMESPACE_END

#ifdef _WIN32
int wmain(int argc, wchar_t* argv[]) {
#else
int main(int argc, char* argv[]) {
#endif
    try {
        vector<string> arguments;
        for (int i = 0; i < argc; ++i) {
#ifdef _WIN32
            arguments.emplace_back(tev::utf16to8(argv[i]));
#else
            string arg = argv[i];
            // OSX sometimes (seemingly sporadically) passes the
            // process serial number via a command line parameter.
            // We would like to ignore this.
            if (arg.find("-psn") != 0) {
                arguments.emplace_back(tev::ensureUtf8(argv[i]));
            }
#endif
        }

        tev::mainFunc(arguments);
    } catch (const exception& e) {
        tlog::error() << tfm::format("Uncaught exception: %s", e.what());
        return 1;
    }
}<|MERGE_RESOLUTION|>--- conflicted
+++ resolved
@@ -361,31 +361,10 @@
     imageViewer->drawAll();
     imageViewer->setVisible(true);
 
-<<<<<<< HEAD
-        // Do what the maximize flag tells us---if it exists---and
-        // maximize if we have images otherwise.
-        if (maximizeFlag ? get(maximizeFlag) : imageFiles) {
-            app->maximize();
-        }
-
-        // Apply parameter flags
-        if (exposureFlag) { app->setExposure(get(exposureFlag)); }
-        if (filterFlag)   { app->setFilter(get(filterFlag)); }
-        if (gammaFlag)    { app->setGamma(get(gammaFlag)); }
-        if (metricFlag)   { app->setMetric(toMetric(get(metricFlag))); }
-        if (postProcessingFlag) { app->setPostProcessing(toPostProcessing(get(postProcessingFlag))); }
-        if (offsetFlag)   { app->setOffset(get(offsetFlag)); }
-        if (tonemapFlag)  { app->setTonemap(toTonemap(get(tonemapFlag))); }
-
-        // Refresh only every 250ms if there are no user interactions.
-        // This makes an idling tev surprisingly energy-efficient. :)
-        nanogui::mainloop(250);
-=======
     // Do what the maximize flag tells us---if it exists---and
     // maximize if we have images otherwise.
     if (maximizeFlag ? get(maximizeFlag) : imageFiles) {
         imageViewer->maximize();
->>>>>>> ae7c6bcf
     }
 
     // Apply parameter flags
@@ -393,6 +372,7 @@
     if (filterFlag)   { imageViewer->setFilter(get(filterFlag)); }
     if (gammaFlag)    { imageViewer->setGamma(get(gammaFlag)); }
     if (metricFlag)   { imageViewer->setMetric(toMetric(get(metricFlag))); }
+    if (postProcessingFlag) { imageViewer->setPostProcessing(toPostProcessing(get(postProcessingFlag))); }
     if (offsetFlag)   { imageViewer->setOffset(get(offsetFlag)); }
     if (tonemapFlag)  { imageViewer->setTonemap(toTonemap(get(tonemapFlag))); }
 
