--- conflicted
+++ resolved
@@ -235,77 +235,6 @@
     return pow(2.0f, mExposure) * value + mOffset;
 }
 
-<<<<<<< HEAD
-vector<string> ImageCanvas::getChannels(const Image& image, const string& requestedLayer) {
-    vector<vector<string>> groups = {
-        { "Re", "Im" },
-        { "R", "G", "B" },
-        { "r", "g", "b" },
-        { "X", "Y", "Z" },
-        { "x", "y", "z" },
-        { "U", "V" },
-        { "u", "v" },
-        { "Z" },
-        { "z" },
-    };
-
-    string layerPrefix = requestedLayer.empty() ? "" : (requestedLayer + ".");
-
-    vector<string> result;
-    for (const auto& group : groups) {
-        for (size_t i = 0; i < group.size(); ++i) {
-            const auto& name = layerPrefix + group[i];
-            if (image.hasChannel(name)) {
-                result.emplace_back(name);
-            } else if (image.hasChannel(group[i])) {
-                result.emplace_back(group[i]);
-            }
-        }
-
-        if (!result.empty()) {
-            break;
-        }
-    }
-
-    string alphaChannelName = layerPrefix + "A";
-
-    // No channels match the given groups; fall back to the first 3 channels.
-    if (result.empty()) {
-        const auto& channelNames = image.channelsInLayer(requestedLayer);
-        for (const auto& name : channelNames) {
-            if (name != alphaChannelName) {
-                result.emplace_back(name);
-            }
-
-            if (result.size() >= 3) {
-                break;
-            }
-        }
-    }
-
-    // If we found just 1 channel, let's display is as grayscale by duplicating it twice.
-    if (result.size() == 1) {
-        result.push_back(result[0]);
-        result.push_back(result[0]);
-    }
-
-    // If there is an alpha layer, use it
-    if (image.hasChannel(alphaChannelName)) {
-        result.emplace_back(alphaChannelName);
-    }
-
-    // If we found just an alpha channel, let's display is as grayscale by duplicating it twice
-    // (similar to the single-non-alpha-channel case).
-    if (result.size() == 1) {
-        result.push_back(result[0]);
-        result.push_back(result[0]);
-    }
-
-    return result;
-}
-
-=======
->>>>>>> ae7c6bcf
 Vector2i ImageCanvas::getImageCoords(const Image& image, Vector2i mousePos) {
     Vector2f imagePos = textureToNanogui(&image).inverse() * mousePos.cast<float>();
     return {
@@ -360,8 +289,7 @@
         case ETonemap::FalseColor:
             {
                 static const auto falseColor = [](float linear) {
-<<<<<<< HEAD
-                    static const auto& fcd = falseColorData();
+                    static const auto& fcd = colormap::legacy();
 
                     int fcCount = fcd.size() / 4;
                     float r = clamp<float>(linear * fcCount, 0, fcCount - 1);
@@ -380,14 +308,6 @@
                 //v = log(v) / log(1000000);
                 v = log2(value.mean() + 0.03125f) / 10 + 0.5f;
                 result = falseColor(v);
-=======
-                    static const auto& fcd = colormap::turbo();
-                    int start = 4 * clamp((int)(linear * (fcd.size() / 4)), 0, (int)fcd.size() / 4 - 1);
-                    return Vector3f{fcd[start], fcd[start + 1], fcd[start + 2]};
-                };
-
-                result = falseColor(log2(value.mean() + 0.03125f) / 10 + 0.5f);
->>>>>>> ae7c6bcf
                 break;
             }
         case ETonemap::PositiveNegative:
@@ -448,12 +368,7 @@
         return result;
     }
 
-<<<<<<< HEAD
-    const auto& channels = channelsFromImages(mImage, mReference, mRequestedLayer, mMetric, mPostProcessing);
-    Vector2i imageSize = mImage->size();
-=======
-    const auto& channels = channelsFromImages(mImage, mReference, mRequestedChannelGroup, mMetric);
->>>>>>> ae7c6bcf
+    const auto& channels = channelsFromImages(mImage, mReference, mRequestedChannelGroup, mMetric, mPostProcessing);
     auto numPixels = mImage->count();
 
     if (channels.empty()) {
@@ -597,7 +512,6 @@
     auto image = mImage, reference = mReference;
     auto requestedChannelGroup = mRequestedChannelGroup;
     auto metric = mMetric;
-<<<<<<< HEAD
     auto postProcessing = mPostProcessing;
     auto isCropped = mIsCropped;
     auto cropMin = mCropMin;
@@ -605,18 +519,14 @@
 
     mMeanValues.insert(make_pair(key, make_shared<Lazy<shared_ptr<CanvasStatistics>>>([
         image, reference,
-        requestedLayer, metric, postProcessing,
+        requestedChannelGroup, metric, postProcessing,
         isCropped, cropMin, cropMax
     ]() {
         return computeCanvasStatistics(
-            image, reference, requestedLayer,
+            image, reference, requestedChannelGroup,
             metric, postProcessing,
             isCropped, cropMin, cropMax
         );
-=======
-    mMeanValues.insert(make_pair(key, make_shared<Lazy<shared_ptr<CanvasStatistics>>>([image, reference, requestedChannelGroup, metric]() {
-        return computeCanvasStatistics(image, reference, requestedChannelGroup, metric);
->>>>>>> ae7c6bcf
     }, &mMeanValueThreadPool)));
 
     auto val = mMeanValues.at(key);
@@ -627,14 +537,9 @@
 vector<Channel> ImageCanvas::channelsFromImages(
     shared_ptr<Image> image,
     shared_ptr<Image> reference,
-<<<<<<< HEAD
-    const string& requestedLayer,
+    const string& requestedChannelGroup,
     EMetric metric,
     EPostProcessing postProcessing
-=======
-    const string& requestedChannelGroup,
-    EMetric metric
->>>>>>> ae7c6bcf
 ) {
     if (!image) {
         return {};
@@ -722,21 +627,14 @@
 shared_ptr<CanvasStatistics> ImageCanvas::computeCanvasStatistics(
     std::shared_ptr<Image> image,
     std::shared_ptr<Image> reference,
-<<<<<<< HEAD
-    const std::string& requestedLayer,
+    const std::string& requestedChannelGroup,
     EMetric metric,
     EPostProcessing postProcessing,
     bool isCropped,
     Vector2i cropMin,
     Vector2i cropMax
 ) {
-    auto flattened = channelsFromImages(image, reference, requestedLayer, metric, postProcessing);
-=======
-    const string& requestedChannelGroup,
-    EMetric metric
-) {
-    auto flattened = channelsFromImages(image, reference, requestedChannelGroup, metric);
->>>>>>> ae7c6bcf
+    auto flattened = channelsFromImages(image, reference, requestedChannelGroup, metric, postProcessing);
 
     float mean = 0;
     float maximum = -numeric_limits<float>::infinity();
