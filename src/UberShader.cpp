--- conflicted
+++ resolved
@@ -132,7 +132,6 @@
             }
         }
 
-<<<<<<< HEAD
         vec3 hsl2rgb(vec3 c) {
             vec3 rgb = clamp( abs(mod(c.x*6.0+vec3(0.0,4.0,2.0),6.0)-3.0)-1.0, 0.0, 1.0 );
             return c.z + c.y * (rgb-0.5)*(1.0-abs(2.0*c.z-1.0));
@@ -148,22 +147,6 @@
                 // Here grayscale is compressed such that the darkest color is is 1/1024th as bright as the brightest color.
                 case FALSE_COLOR: return falseColor(average(col));
                 case POS_NEG:     return vec3(-average(min(col, vec3(0.0))) * 2.0, average(max(col, vec3(0.0))) * 2.0, 0.0);
-=======
-        vec3 applyTonemap(vec3 col, vec4 background) {
-            switch (tonemap) {
-                case SRGB:
-                    col = col +
-                        (vec3(linear(background.r), linear(background.g), linear(background.b)) - offset) * background.a;
-                    return vec3(sRGB(col.r), sRGB(col.g), sRGB(col.b));
-                case GAMMA:
-                    col = col + (pow(background.rgb, vec3(gamma)) - offset) * background.a;
-                    return pow(col, vec3(1.0 / gamma));
-                // Here grayscale is compressed such that the darkest color is is 1/1024th as bright as the brightest color.
-                case FALSE_COLOR:
-                    return falseColor(log2(average(col)+0.03125) / 10.0 + 0.5) + (background.rgb - falseColor(0.0)) * background.a;
-                case POS_NEG:
-                    return vec3(-average(min(col, vec3(0.0))) * 2.0, average(max(col, vec3(0.0))) * 2.0, 0.0) + background.rgb * background.a;
->>>>>>> ae7c6bcf
             }
             return vec3(0.0);
         }
@@ -223,16 +206,12 @@
             imageVal.a = imageVal.a * cropAlpha;
             if (!hasReference) {
                 color = vec4(
-<<<<<<< HEAD
                     applyTonemap(
                         applyExposureAndOffset(
                             applyPostProcessing(imageVal.rgb)
                         )
                     ) * imageVal.a +
                     checker * (1.0 - imageVal.a),
-=======
-                    applyTonemap(applyExposureAndOffset(imageVal.rgb), vec4(checker, 1.0 - imageVal.a)),
->>>>>>> ae7c6bcf
                     1.0
                 );
                 return;
@@ -243,7 +222,6 @@
 
             float alpha = (imageVal.a + referenceVal.a) * 0.5;
             color = vec4(
-<<<<<<< HEAD
                 applyTonemap(
                     applyExposureAndOffset(
                         applyMetric(
@@ -253,9 +231,6 @@
                     )
                 ) * alpha +
                 checker * (1.0 - alpha),
-=======
-                applyTonemap(applyExposureAndOffset(applyMetric(difference, referenceVal.rgb)), vec4(checker, 1.0 - alpha)),
->>>>>>> ae7c6bcf
                 1.0
             );
         })"
