// This file was developed by Thomas Müller <thomas94@gmx.net>.
// It is published under the BSD 3-Clause License within the LICENSE file.

#pragma once

#include <tev/UberShader.h>
#include <tev/Image.h>
#include <tev/Lazy.h>

#include <nanogui/glcanvas.h>

#include <memory>

TEV_NAMESPACE_BEGIN

struct CanvasStatistics {
    float mean;
    float maximum;
    float minimum;
    Eigen::MatrixXf histogram;
    int histogramZero;
};

class ImageCanvas : public nanogui::GLCanvas {
public:
    ImageCanvas(nanogui::Widget* parent, float pixelRatio);

    bool scrollEvent(const Eigen::Vector2i& p, const Eigen::Vector2f& rel) override;

    void drawGL() override;

    void draw(NVGcontext *ctx) override;

    void translate(const Eigen::Vector2f& amount);
    void scale(float amount, const Eigen::Vector2f& origin);
    float extractScale() const {
        return std::sqrt(mTransform.linear().determinant());
    }

    void setExposure(float exposure) {
        mExposure = exposure;
    }

    void setOffset(float offset) {
        mOffset = offset;
    }

    void setGamma(float gamma) {
        mGamma = gamma;
    }

    float applyExposureAndOffset(float value) const;

    void setImage(std::shared_ptr<Image> image) {
        mImage = image;
    }

    void setReference(std::shared_ptr<Image> reference) {
        mReference = reference;
    }

    void setRequestedChannelGroup(const std::string& groupName) {
        mRequestedChannelGroup = groupName;
    }

    Eigen::Vector2i getImageCoords(const Image& image, Eigen::Vector2i mousePos);

    void getValuesAtNanoPos(Eigen::Vector2i nanoPos, std::vector<float>& result, const std::vector<std::string>& channels);
    std::vector<float> getValuesAtNanoPos(Eigen::Vector2i nanoPos, const std::vector<std::string>& channels) {
        std::vector<float> result;
        getValuesAtNanoPos(nanoPos, result, channels);
        return result;
    }

    ETonemap tonemap() const {
        return mTonemap;
    }

    void setTonemap(ETonemap tonemap) {
        mTonemap = tonemap;
    }

    static Eigen::Vector3f applyTonemap(const Eigen::Vector3f& value, float gamma, ETonemap tonemap);
    Eigen::Vector3f applyTonemap(const Eigen::Vector3f& value) const {
        return applyTonemap(value, mGamma, mTonemap);
    }

    EMetric metric() const {
        return mMetric;
    }

    void setMetric(EMetric metric) {
        mMetric = metric;
    }

    EPostProcessing postProcessing() const {
        return mPostProcessing;
    }

    void setPostProcessing(EPostProcessing postProcessing) {
        mPostProcessing = postProcessing;
    }

   static float applyMetric(float value, float reference, EMetric metric);
    float applyMetric(float value, float reference) const {
        return applyMetric(value, reference, mMetric);
    }

    static float applyPostProcessing(float value, EPostProcessing postProcessing);
    float applyPostProcessing(float value) const {
        return applyPostProcessing(value, mPostProcessing);
    }

    const nanogui::Color& backgroundColor() {
        return mShader.backgroundColor();
    }

    void setBackgroundColor(const nanogui::Color& color) {
        mShader.setBackgroundColor(color);
    }

    void fitImageToScreen(const Image& image);
    void resetTransform();

    std::vector<float> getHdrImageData(bool divideAlpha) const;
    std::vector<char> getLdrImageData(bool divideAlpha) const;

    void saveImage(const filesystem::path& filename) const;

    std::shared_ptr<Lazy<std::shared_ptr<CanvasStatistics>>> canvasStatistics();

private:
    static std::vector<Channel> channelsFromImages(
        std::shared_ptr<Image> image,
        std::shared_ptr<Image> reference,
<<<<<<< HEAD
        const std::string& requestedLayer,
        EMetric metric,
        EPostProcessing postProcessing
=======
        const std::string& requestedChannelGroup,
        EMetric metric
>>>>>>> ae7c6bcf
    );

    static std::shared_ptr<CanvasStatistics> computeCanvasStatistics(
        std::shared_ptr<Image> image,
        std::shared_ptr<Image> reference,
<<<<<<< HEAD
        const std::string& requestedLayer,
        EMetric metric,
        EPostProcessing postProcessing,
        bool isCropped,
        Eigen::Vector2i cropMin,
        Eigen::Vector2i cropMax
=======
        const std::string& requestedChannelGroup,
        EMetric metric
>>>>>>> ae7c6bcf
    );

    Eigen::Vector2f pixelOffset(const Eigen::Vector2i& size) const;

    // Assembles the transform from canonical space to
    // the [-1, 1] square for the current image.
    Eigen::Transform<float, 2, 2> transform(const Image* image);
    Eigen::Transform<float, 2, 2> textureToNanogui(const Image* image);

    float mPixelRatio = 1;
    float mExposure = 0;
    float mOffset = 0;
    float mGamma = 2.2f;

    std::shared_ptr<Image> mImage;
    std::shared_ptr<Image> mReference;

    std::string mRequestedChannelGroup = "";

    Eigen::Transform<float, 2, 2> mTransform = Eigen::Affine2f::Identity();

    UberShader mShader;

    ETonemap mTonemap = SRGB;
    EMetric mMetric = Error;
    EPostProcessing mPostProcessing = Identity;

    std::map<std::string, std::shared_ptr<Lazy<std::shared_ptr<CanvasStatistics>>>> mMeanValues;
    ThreadPool mMeanValueThreadPool;

public:
    bool mIsCropped = false;
    Eigen::Vector2i mCropMin, mCropMax;
};

TEV_NAMESPACE_END<|MERGE_RESOLUTION|>--- conflicted
+++ resolved
@@ -133,30 +133,20 @@
     static std::vector<Channel> channelsFromImages(
         std::shared_ptr<Image> image,
         std::shared_ptr<Image> reference,
-<<<<<<< HEAD
-        const std::string& requestedLayer,
+        const std::string& requestedChannelGroup,
         EMetric metric,
         EPostProcessing postProcessing
-=======
-        const std::string& requestedChannelGroup,
-        EMetric metric
->>>>>>> ae7c6bcf
     );
 
     static std::shared_ptr<CanvasStatistics> computeCanvasStatistics(
         std::shared_ptr<Image> image,
         std::shared_ptr<Image> reference,
-<<<<<<< HEAD
-        const std::string& requestedLayer,
+        const std::string& requestedChannelGroup,
         EMetric metric,
         EPostProcessing postProcessing,
         bool isCropped,
         Eigen::Vector2i cropMin,
         Eigen::Vector2i cropMax
-=======
-        const std::string& requestedChannelGroup,
-        EMetric metric
->>>>>>> ae7c6bcf
     );
 
     Eigen::Vector2f pixelOffset(const Eigen::Vector2i& size) const;
