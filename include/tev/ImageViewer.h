// This file was developed by Thomas Müller <thomas94@gmx.net>.
// It is published under the BSD 3-Clause License within the LICENSE file.

#pragma once

#include <tev/HelpWindow.h>
#include <tev/Image.h>
#include <tev/ImageButton.h>
#include <tev/ImageCanvas.h>
#include <tev/Lazy.h>
#include <tev/MultiGraph.h>
#include <tev/SharedQueue.h>

#include <nanogui/glutil.h>
#include <nanogui/opengl.h>
#include <nanogui/screen.h>
#include <nanogui/slider.h>
#include <nanogui/textbox.h>

#include <memory>
#include <set>
#include <vector>

TEV_NAMESPACE_BEGIN

class ImageViewer : public nanogui::Screen {
public:
    ImageViewer(const std::shared_ptr<BackgroundImagesLoader>& imagesLoader, bool processPendingDrops);
    virtual ~ImageViewer();

    bool mouseButtonEvent(const Eigen::Vector2i &p, int button, bool down, int modifiers) override;
    bool mouseMotionEvent(const Eigen::Vector2i& p, const Eigen::Vector2i& rel, int button, int modifiers) override;

    bool dropEvent(const std::vector<std::string>& filenames) override;

    bool keyboardEvent(int key, int scancode, int action, int modifiers) override;

    void focusWindow();

    void drawContents() override;

    void insertImage(std::shared_ptr<Image> image, size_t index, bool shallSelect = false);
    void moveImageInList(size_t oldIndex, size_t newIndex);

    void addImage(std::shared_ptr<Image> image, bool shallSelect = false) {
        insertImage(image, mImages.size(), shallSelect);
    }

    void removeImage(std::shared_ptr<Image> image);
    void removeImage(const std::string& imageName) {
        removeImage(imageByName(imageName));
    }
    void removeAllImages();

    void reloadImage(std::shared_ptr<Image> image, bool shallSelect = false);
    void reloadImage(const std::string& imageName, bool shallSelect = false) {
        reloadImage(imageByName(imageName), shallSelect);
    }
    void reloadAllImages();

    void updateImage(
        const std::string& imageName,
        bool shallSelect,
        const std::string& channel,
        int x, int y,
        int width, int height,
        const std::vector<float>& imageData
    );

    void selectImage(const std::shared_ptr<Image>& image, bool stopPlayback = true);

    void selectGroup(std::string name);

    void selectReference(const std::shared_ptr<Image>& image);

    float exposure() {
        return mExposureSlider->value();
    }

    void setExposure(float value);

    float offset() {
        return mOffsetSlider->value();
    }

    void setOffset(float value);

    float gamma() {
        return mGammaSlider->value();
    }

    void setGamma(float value);

    void normalizeExposureAndOffset();
    void resetImage();

    ETonemap tonemap() {
        return mImageCanvas->tonemap();
    }

    void setTonemap(ETonemap tonemap);

    EMetric metric() {
        return mImageCanvas->metric();
    }

    void setMetric(EMetric metric);

    EPostProcessing postProcessing() {
        return mImageCanvas->postProcessing();
    }

    void setPostProcessing(EPostProcessing postProcessing);

    void resizeToFitImage(const std::shared_ptr<Image>& image);
    void resizeToFitAllImages();
    bool setFilter(const std::string& filter);

    bool useRegex();
    void setUseRegex(bool value);

    void maximize();
    bool isMaximized();
    void toggleMaximized();

    bool isUiVisible() {
        return mSidebar->visible();
    }
    void setUiVisible(bool shouldBeVisible);

    void toggleHelpWindow();

    void openImageDialog();
    void saveImageDialog();

    void requestLayoutUpdate() {
        mRequiresLayoutUpdate = true;
    }

    template <typename T>
    void scheduleToUiThread(const T& fun) {
        mTaskQueue.push(fun);
    }

private:
    void updateFilter();
    void updateLayout();
    void updateTitle();
    std::string groupName(size_t index);

    int groupId(const std::string& groupName) const;
    int imageId(const std::shared_ptr<Image>& image) const;
    int imageId(const std::string& imageName) const;

    std::string nextGroup(const std::string& groupName, EDirection direction);
    std::string nthVisibleGroup(size_t n);

    std::shared_ptr<Image> nextImage(const std::shared_ptr<Image>& image, EDirection direction);
    std::shared_ptr<Image> nthVisibleImage(size_t n);
    std::shared_ptr<Image> imageByName(const std::string& imageName);

    bool canDragSidebarFrom(const Eigen::Vector2i& p) {
        return mSidebar->visible() && p.x() - mSidebar->fixedWidth() < 10 && p.x() - mSidebar->fixedWidth() > -5;
    }

    int visibleSidebarWidth() {
        return mSidebar->visible() ? mSidebar->fixedWidth() : 0;
    }

    int visibleFooterHeight() {
        return mFooter->visible() ? mFooter->fixedHeight() : 0;
    }

    SharedQueue<std::function<void(void)>> mTaskQueue;

    bool mRequiresFilterUpdate = true;
    bool mRequiresLayoutUpdate = true;

    nanogui::Widget* mVerticalScreenSplit;

    nanogui::Widget* mSidebar;
    nanogui::Button* mHelpButton;
    nanogui::Widget* mSidebarLayout;

    nanogui::Widget* mFooter;

    nanogui::Label* mExposureLabel;
    nanogui::Slider* mExposureSlider;

    nanogui::Label* mOffsetLabel;
    nanogui::Slider* mOffsetSlider;

    nanogui::Label* mGammaLabel;
    nanogui::Slider* mGammaSlider;

    nanogui::Widget* mTonemapButtonContainer;
    nanogui::Widget* mMetricButtonContainer;
    nanogui::Widget* mPostProcButtonContainer;

    std::shared_ptr<BackgroundImagesLoader> mImagesLoader;

    std::shared_ptr<Image> mCurrentImage;
    std::shared_ptr<Image> mCurrentReference;

    std::vector<std::shared_ptr<Image>> mImages;

    MultiGraph* mHistogram;
    std::set<std::shared_ptr<Image>> mToBump;

    nanogui::TextBox* mFilter;
    nanogui::Button* mRegexButton;

    // Buttons which require a current image to be meaningful.
    std::vector<nanogui::Button*> mCurrentImageButtons;

    // Buttons which require at least one image to be meaningful
    std::vector<nanogui::Button*> mAnyImageButtons;

    nanogui::Button* mPlayButton;
    nanogui::IntBox<int>* mFpsTextBox;
    std::thread mPlaybackThread;
    bool mShallRunPlaybackThread = true;

    nanogui::Widget* mImageButtonContainer;
    nanogui::Widget* mScrollContent;
    nanogui::VScrollPanel* mImageScrollContainer;

    ImageCanvas* mImageCanvas;

    nanogui::Widget* mGroupButtonContainer;
    std::string mCurrentGroup;

    HelpWindow* mHelpWindow = nullptr;

    bool mIsDraggingSidebar = false;
    bool mIsDraggingImage = false;
<<<<<<< HEAD
    bool mIsCroppingImage = false;
    
=======
    bool mIsDraggingImageButton = false;
    size_t mDraggedImageButtonId;

>>>>>>> ae7c6bcf
    Eigen::Vector2f mDraggingStartPosition;

    size_t mClipboardIndex = 0;
};

TEV_NAMESPACE_END<|MERGE_RESOLUTION|>--- conflicted
+++ resolved
@@ -234,14 +234,11 @@
 
     bool mIsDraggingSidebar = false;
     bool mIsDraggingImage = false;
-<<<<<<< HEAD
     bool mIsCroppingImage = false;
     
-=======
     bool mIsDraggingImageButton = false;
     size_t mDraggedImageButtonId;
 
->>>>>>> ae7c6bcf
     Eigen::Vector2f mDraggingStartPosition;
 
     size_t mClipboardIndex = 0;
